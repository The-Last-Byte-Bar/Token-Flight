{
    "distributions": [
        {
            "token_name": "COMET",
            "total_amount": 567500
        },
        {
            "token_name": "ErgOne",
            "total_amount": 23
        },
        {
            "token_name": "CYPX",
            "total_amount": 3000
        },
        {
            "token_name": "EGIO",
            "total_amount": 10283
        },
        {
            "token_name": "Ergonaut",
            "total_amount": 13461538
        },
        {
            "token_name": "Clown",
            "total_amount": 581538
        },
        {
            "token_name": "MiGoreng",
            "total_amount": 376153
        },
        {
            "token_name": "AlienRocket",
            "total_amount": 184615
        },
        {
            "token_name": "Fucks",
            "total_amount": 76923
        },
        {
            "token_name": "GIF",
            "total_amount": 28846
        },
        {
            "token_name": "Alien",
            "total_amount": 525
        },
        {
            "token_name": "DarkErdoge",
            "total_amount": 203
        },
        {
            "token_name": "love",
            "total_amount": 73
        },
        {
            "token_name": "Doggo",
            "total_amount": 44423076923
        },
        {
            "token_name": "huggingface",
            "total_amount": 1923076
        },
        {
            "token_name": "Bulls",
            "total_amount": 12530
        },
        {
            "token_name": "rsHosky",
            "total_amount": 2987500
        },
        {
            "token_name": "GreasyCex",
            "total_amount": 20
        },
        {
            "token_name": "Buns",
            "total_amount": 8653
        },
        {
            "token_name": "SIGMANAUTSMININGPOOL",
            "total_amount": 5000
        },
        {
            "token_name": "PHP",
            "total_amount": 721153.85
        },
        {
            "token_name": "Wooden_Nickles",
            "total_amount": 1923
        },
        {
            "token_name": "Troll",
            "total_amount": 15625000
        },
        {
            "token_name": "Terahertz",
            "total_amount": 19230
<<<<<<< HEAD
=======
        },
        {
            "token_name": "rsDIS",
            "total_amount": 38461
>>>>>>> b5dd5c53
        }
        
    ]
}<|MERGE_RESOLUTION|>--- conflicted
+++ resolved
@@ -31,10 +31,6 @@
         {
             "token_name": "AlienRocket",
             "total_amount": 184615
-        },
-        {
-            "token_name": "Fucks",
-            "total_amount": 76923
         },
         {
             "token_name": "GIF",
@@ -77,10 +73,6 @@
             "total_amount": 8653
         },
         {
-            "token_name": "SIGMANAUTSMININGPOOL",
-            "total_amount": 5000
-        },
-        {
             "token_name": "PHP",
             "total_amount": 721153.85
         },
@@ -95,13 +87,14 @@
         {
             "token_name": "Terahertz",
             "total_amount": 19230
-<<<<<<< HEAD
-=======
         },
         {
             "token_name": "rsDIS",
             "total_amount": 38461
->>>>>>> b5dd5c53
+        },
+        {
+            "token_name": "Fucks",
+            "total_amount": 76923
         }
         
     ]
